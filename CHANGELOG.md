--- conflicted
+++ resolved
@@ -7,15 +7,13 @@
 
 ## [Unreleased]
 
-<<<<<<< HEAD
 ### Added
 
 - New `DisplayError` variant `RSError` to use with problems with the display's reset signal
-=======
+
 ### Changed
 
 - Return `DCError` instead of `BusWriteError` on errors (de-)asserting the DC signal in 8-bit GPIO interfaces
->>>>>>> a6cd3300
 
 ## [v0.4.0] - 2020-05-25
 
